--- conflicted
+++ resolved
@@ -124,9 +124,8 @@
                 // First pass: count total and filtered entries
                 foreach (var entry in _logEntries)
                 {
-<<<<<<< HEAD
                     totalCount++;
-                    if (!filter || entry.Type.ToString().Equals(logType, System.StringComparison.OrdinalIgnoreCase))
+                    if (!filter || unityLogTypes.Contains(entry.Type.ToString()))
                     {
                         filteredCount++;
                     }
@@ -136,10 +135,7 @@
                 for (int i = _logEntries.Count - 1; i >= 0; i--)
                 {
                     var entry = _logEntries[i];
-                    if (filter && !entry.Type.ToString().Equals(logType, System.StringComparison.OrdinalIgnoreCase))
-=======
                     if (filter && !unityLogTypes.Contains(entry.Type.ToString()))
->>>>>>> b8b9cf86
                         continue;
                         
                     if (currentIndex >= offset && logsArray.Count < limit)
